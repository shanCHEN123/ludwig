--- conflicted
+++ resolved
@@ -409,28 +409,6 @@
   double* tmpptr;
 
 
-<<<<<<< HEAD
-=======
-#ifdef LB_DATA_SOA 
-  /*transpose q to SoA (since we are still using AoS in the setup)*/
-  if (ludwig->q) {
-
-    copyDeepDoubleArrayToTarget(ludwig->q->tcopy,ludwig->q,&(ludwig->q->data),ludwig->q->nf*nSites);
-
-      
-    field_t* t_field = NULL;
-    t_field = ludwig->q->tcopy;
-    copyFromTarget(&tmpptr,&(t_field->data),sizeof(double*));
-    targetAoS2SoA((double*) tmpptr,nSites,ludwig->q->nf);
-
-    copyDeepDoubleArrayFromTarget(ludwig->q,ludwig->q->tcopy,&(ludwig->q->data),ludwig->q->nf*nSites);
-  }
-#endif
-
- 
-
-
->>>>>>> b8810e9d
   /* Report initial statistics */
 
   pe_subdirectory(subdirectory);
@@ -469,7 +447,6 @@
 
 
 #ifdef KEEPHYDROONTARGET
-    //target copy of hydro structure
 
     copyDeepDoubleArrayToTarget(ludwig->hydro->tcopy,ludwig->hydro,&(ludwig->hydro->u),ludwig->hydro->nf*nSites);
 
@@ -495,12 +472,7 @@
 
   while (next_step()) {
 
-<<<<<<< HEAD
-
-
-
-=======
->>>>>>> b8810e9d
+
     TIMER_start(TIMER_STEPS);
 
     step = get_step();
@@ -836,13 +808,8 @@
       copyFromTarget(&tmpptr,&(ludwig->lb->tcopy->f),sizeof(double*));
       halo_SoA(NVEL, ludwig->lb->ndist, 1, tmpptr);	    
 #else
-<<<<<<< HEAD
       lb_halo(ludwig->lb);
 #endif 
-=======
-      lb_halo(ludwig->lb->tcopy);
-#endif
->>>>>>> b8810e9d
 
 
 
@@ -888,14 +855,8 @@
     /* Configuration dump */
 
     if (is_config_step()) {
-<<<<<<< HEAD
       copyDeepDoubleArrayFromTarget(ludwig->lb,ludwig->lb->tcopy,&(ludwig->lb->f),nSites*nFields);
 
-=======
-#ifdef KEEPFONTARGET
-       copyFromTarget(ludwig->lb->f,ludwig->lb->t_f,nSites*nFields*sizeof(double));
-#endif
->>>>>>> b8810e9d
       info("Writing distribution output at step %d!\n", step);
       sprintf(filename, "%sdist-%8.8d", subdirectory, step);
       lb_io_info(ludwig->lb, &iohandler);
@@ -945,14 +906,8 @@
     }
 
     if (is_shear_measurement_step()) {
-<<<<<<< HEAD
       copyDeepDoubleArrayFromTarget(ludwig->lb,ludwig->lb->tcopy,&(ludwig->lb->f),nSites*nFields);
 
-=======
-#ifdef KEEPFONTARGET
-       copyFromTarget(ludwig->lb->f,ludwig->lb->t_f,nSites*nFields*sizeof(double));
-#endif
->>>>>>> b8810e9d
       stats_rheology_stress_profile_accumulate(ludwig->lb, ludwig->hydro);
     }
 
@@ -980,14 +935,8 @@
 
     if (is_statistics_step()) {
 
-<<<<<<< HEAD
       copyDeepDoubleArrayFromTarget(ludwig->lb,ludwig->lb->tcopy,&(ludwig->lb->f),nSites*nFields);
 
-=======
-#ifdef KEEPFONTARGET
-       copyFromTarget(ludwig->lb->f,ludwig->lb->t_f,nSites*nFields*sizeof(double));
-#endif
->>>>>>> b8810e9d
       stats_distribution_print(ludwig->lb, ludwig->map);
       lb_ndist(ludwig->lb, &im);
       if (im == 2) {
@@ -1040,14 +989,8 @@
   /* Dump the final configuration if required. */
 
   if (is_config_at_end()) {
-<<<<<<< HEAD
       copyDeepDoubleArrayFromTarget(ludwig->lb,ludwig->lb->tcopy,&(ludwig->lb->f),nSites*nFields);
 
-=======
-#ifdef KEEPFONTARGET
-       copyFromTarget(ludwig->lb->f,ludwig->lb->t_f,nSites*nFields*sizeof(double));
-#endif
->>>>>>> b8810e9d
     sprintf(filename, "%sdist-%8.8d", subdirectory, step);
     lb_io_info(ludwig->lb, &iohandler);
     io_write_data(iohandler, filename, ludwig->lb);
