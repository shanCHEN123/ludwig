/****************************************************************************
 *
 *  phi_lb_coupler.c
 *
 *  In cases where the order parameter is via "full LB", this couples
 *  the scalar order parameter field to the 'g' distribution.
 *
 *  Edinburgh Soft Matter and Statistical Physics Group and
 *  Edinburgh Parallel Computing Centre
 *
 *  (c) 2010-2016 The University of Edinburgh
 *  Kevin Stratford (kevin@epcc.ed.ac.uk)
 *
 ****************************************************************************/

#include <assert.h>

#include "pe.h"
#include "coords.h"
#include "leesedwards.h"
#include "model.h"
#include "lb_model_s.h"
#include "field_s.h"
#include "phi_lb_coupler.h"

/*****************************************************************************
 *
 *  phi_lb_to_field
 *
 *****************************************************************************/

__target__ int phi_lb_to_field_site(double * phi, double * f, const int baseIndex) {

  int iv=0; 

<<<<<<< HEAD
  int p;
=======
  double phi0[VVL];

  __targetILP__(iv) phi0[iv]=0.;


#if VVL == 1
  /*restrict operation to the interiour lattice sites*/
>>>>>>> 9ac48e4b
  int coords[3];
  int nsites;

  nsites = tc_nSites;
  targetCoords3D(coords,tc_Nall,baseIndex);

  /* if not a halo site:*/
  if (coords[0] >= tc_nhalo &&
      coords[1] >= tc_nhalo &&
      coords[2] >= tc_nhalo &&
      coords[0] < tc_Nall[X]-tc_nhalo &&
      coords[1] < tc_Nall[Y]-tc_nhalo &&
<<<<<<< HEAD
      coords[2] < tc_Nall[Z]-tc_nhalo){
    
    for (p = 0; p < NVEL; p++) {
      phi0 += f[LB_ADDR(nsites, tc_ndist, NVEL, baseIndex, LB_PHI, p)];
    }

    phi[addr_rank0(le_nsites(), baseIndex)] = phi0;    
  }
=======
      coords[2] < tc_Nall[Z]-tc_nhalo)
#endif


    {
    
    
    int p;
     for (p = 0; p < NVEL; p++) {
      __targetILP__(iv) phi0[iv] += f[LB_ADDR(tc_nSites, tc_ndist, NVEL, baseIndex+iv, LB_PHI, p)];
    }
    
     __targetILP__(iv) phi[baseIndex+iv]=phi0[iv];
    
    
    }
  
>>>>>>> 9ac48e4b

  return 0;
}


__targetEntry__ void phi_lb_to_field_lattice(double * phi, lb_t * lb) {

  int baseIndex=0;

  __targetTLP__(baseIndex,tc_nSites){	  
    phi_lb_to_field_site(phi, lb->f, baseIndex);
  }


  return;
}



__targetHost__ int phi_lb_to_field(field_t * phi, lb_t  *lb) {

  int Nall[3];
  int nlocal[3];
  int nSites;
  int nhalo = coords_nhalo();

  assert(phi);
  assert(lb);

  coords_nlocal(nlocal);

  Nall[X]=nlocal[X]+2*nhalo;  Nall[Y]=nlocal[Y]+2*nhalo;  Nall[Z]=nlocal[Z]+2*nhalo;

  nSites = Nall[X]*Nall[Y]*Nall[Z];

  int nDist;
  copyFromTarget(&nDist,&(lb->ndist),sizeof(int)); 

  //start constant setup
  copyConstToTarget(&tc_nSites,&nSites, sizeof(int)); 
  copyConstToTarget(&tc_nhalo,&nhalo, sizeof(int)); 
  copyConstToTarget(tc_Nall,Nall, 3*sizeof(int)); 
  copyConstToTarget(&tc_ndist,&nDist, sizeof(int)); 
  //end constant setup

  phi_lb_to_field_lattice __targetLaunch__(nSites) (phi->t_data, lb);

#ifndef KEEPFIELDONTARGET
    copyFromTarget(phi->data, phi->t_data, nSites*sizeof(double)); 
#endif

  return 0;
}



/* Host-only version of the above */
__targetHost__ int phi_lb_to_field_host(field_t * phi, lb_t  *lb) {

  int ic, jc, kc, index;
  int nlocal[3];

  double phi0;

  assert(phi);
  assert(lb);
  coords_nlocal(nlocal);

  for (ic = 1; ic <= nlocal[X]; ic++) {
    for (jc = 1; jc <= nlocal[Y]; jc++) {
      for (kc = 1; kc <= nlocal[Z]; kc++) {

	index = coords_index(ic, jc, kc);

	lb_0th_moment(lb, index, LB_PHI, &phi0);
	field_scalar_set(phi, index, phi0);

      }
    }
  }

  return 0;
}


/*****************************************************************************
 *
 *  phi_lb_from_field
 *
 *  Move the scalar order parameter into the non-propagating part
 *  of the distribution, and set other elements of distribution to
 *  zero.
 *
 *****************************************************************************/

__targetHost__ int phi_lb_from_field(field_t * phi, lb_t * lb) {

  int p;
  int ic, jc, kc, index;
  int nlocal[3];

  double phi0;

  assert(phi);
  assert(lb);
  coords_nlocal(nlocal);

  for (ic = 1; ic <= nlocal[X]; ic++) {
    for (jc = 1; jc <= nlocal[Y]; jc++) {
      for (kc = 1; kc <= nlocal[Z]; kc++) {

	index = coords_index(ic, jc, kc);

	field_scalar(phi, index, &phi0);

	lb_f_set(lb, index, 0, 1, phi0);
	for (p = 1; p < NVEL; p++) {
	  lb_f_set(lb, index, p, 1, 0.0);
	}

      }
    }
  }

  return 0;
}<|MERGE_RESOLUTION|>--- conflicted
+++ resolved
@@ -33,17 +33,12 @@
 
   int iv=0; 
 
-<<<<<<< HEAD
   int p;
-=======
   double phi0[VVL];
-
-  __targetILP__(iv) phi0[iv]=0.;
-
 
 #if VVL == 1
   /*restrict operation to the interiour lattice sites*/
->>>>>>> 9ac48e4b
+
   int coords[3];
   int nsites;
 
@@ -56,34 +51,21 @@
       coords[2] >= tc_nhalo &&
       coords[0] < tc_Nall[X]-tc_nhalo &&
       coords[1] < tc_Nall[Y]-tc_nhalo &&
-<<<<<<< HEAD
-      coords[2] < tc_Nall[Z]-tc_nhalo){
-    
-    for (p = 0; p < NVEL; p++) {
-      phi0 += f[LB_ADDR(nsites, tc_ndist, NVEL, baseIndex, LB_PHI, p)];
-    }
-
-    phi[addr_rank0(le_nsites(), baseIndex)] = phi0;    
-  }
-=======
       coords[2] < tc_Nall[Z]-tc_nhalo)
 #endif
 
 
     {
-    
-    
-    int p;
      for (p = 0; p < NVEL; p++) {
       __targetILP__(iv) phi0[iv] += f[LB_ADDR(tc_nSites, tc_ndist, NVEL, baseIndex+iv, LB_PHI, p)];
+
     }
+
     
      __targetILP__(iv) phi[baseIndex+iv]=phi0[iv];
-    
-    
+
+    assert(0); /* Has been vectorised */
     }
-  
->>>>>>> 9ac48e4b
 
   return 0;
 }
